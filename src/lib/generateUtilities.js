--- conflicted
+++ resolved
@@ -44,44 +44,6 @@
 
     css.walkAtRules('tailwind', atRule => {
       if (atRule.params === 'utilities') {
-<<<<<<< HEAD
-        const utilities = _.flatten([
-          lists(options),
-          forms(options),
-          textSizes(options),
-          textWeights(options),
-          textFonts(options),
-          textColors(options),
-          textLeading(options),
-          textTracking(options),
-          textAlign(options),
-          textWrap(options),
-          textStyle(options),
-          verticalAlign(options),
-          backgroundColors(options),
-          backgroundPositions(options),
-          backgroundSize(options),
-          borderWidths(options),
-          borderColors(options),
-          borderStyles(options),
-          rounded(options),
-          display(options),
-          position(options),
-          overflow(options),
-          sizing(options),
-          spacing(options),
-          shadows(options),
-          flex(options),
-          floats(options),
-          visibility(options),
-          zIndex(options),
-          opacity(options),
-          userSelect(options),
-          pointerEvents(options),
-          resize(options),
-          cursor(options),
-        ])
-=======
         const utilities = postcss.root({
           nodes: _.flatten([
             lists(unwrappedConfig),
@@ -99,7 +61,6 @@
             backgroundColors(unwrappedConfig),
             backgroundPositions(unwrappedConfig),
             backgroundSize(unwrappedConfig),
-            borderStylesReset(unwrappedConfig),
             borderWidths(unwrappedConfig),
             borderColors(unwrappedConfig),
             borderStyles(unwrappedConfig),
@@ -121,7 +82,6 @@
             cursor(unwrappedConfig),
           ]),
         })
->>>>>>> b14d2796
 
         if (_.get(unwrappedConfig, 'options.important', false)) {
           utilities.walkDecls(decl => (decl.important = true))
